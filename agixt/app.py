import uvicorn
from fastapi import FastAPI, HTTPException
from fastapi.middleware.cors import CORSMiddleware
from pydantic import BaseModel
from Config import Config
from AGiXT import AGiXT
from Agent import Agent
from Commands import Commands
from Chain import Chain
from Tasks import Tasks
from CustomPrompt import CustomPrompt
from typing import Optional, Dict, List, Any
from provider import get_provider_options
from Embedding import get_embedding_providers
import os
import logging

CFG = Config()
app = FastAPI(
    title="AGiXT",
    description="AGiXT is an Artificial Intelligence Automation platform for creating and managing AI agents. Visit the GitHub repo for more information or to report issues. https://github.com/Josh-XT/AGiXT/",
    version="1.0.0",  # API version according to https://restfulapi.net/versioning/
    docs_url="/",
)
agent_threads = {}
agent_stop_events = {}

app.add_middleware(
    CORSMiddleware,
    allow_origins=["*"],
    allow_credentials=True,
    allow_methods=["*"],
    allow_headers=["*"],
)


class AgentName(BaseModel):
    agent_name: str


class AgentNewName(BaseModel):
    new_name: str


class Objective(BaseModel):
    objective: str


class Prompt(BaseModel):
    prompt: str


class PromptName(BaseModel):
    prompt_name: str


class PromptList(BaseModel):
    prompts: List[str]


class ChainNewName(BaseModel):
    new_name: str


class ChainName(BaseModel):
    chain_name: str


class StepInfo(BaseModel):
    step_number: int
    agent_name: str
    prompt_type: str
    prompt: str


class ChainStep(BaseModel):
    step_number: int
    agent_name: str
    prompt_type: str
    prompt: str


class ChainStepNewInfo(BaseModel):
    old_step_number: int
    new_step_number: int


class ResponseMessage(BaseModel):
    message: str


class TaskOutput(BaseModel):
    output: str
    message: Optional[str] = None


class ToggleCommandPayload(BaseModel):
    command_name: str
    enable: bool


class CustomPromptModel(BaseModel):
    prompt_name: str
    prompt: str


class AgentSettings(BaseModel):
    agent_name: str
    settings: Dict[str, Any]


@app.get("/api/provider", tags=["Provider"])
async def get_providers():
    providers = CFG.get_providers()
    return {"providers": providers}


@app.get("/api/provider/{provider_name}", tags=["Provider"])
async def get_provider_settings(provider_name: str):
    settings = get_provider_options(provider_name)
    return {"settings": settings}


@app.get("/api/embedding_providers", tags=["Provider"])
async def get_embed_providers():
    providers = get_embedding_providers()
    return {"providers": providers}


@app.post("/api/agent", tags=["Agent"])
async def add_agent(agent: AgentSettings) -> Dict[str, str]:
    agent_info = Agent(agent.agent_name).add_agent(agent.agent_name, agent.settings)
    return {"message": "Agent added", "agent_file": agent_info["agent_file"]}


@app.patch("/api/agent/{agent_name}", tags=["Agent"])
async def rename_agent(agent_name: str, new_name: AgentNewName) -> ResponseMessage:
    Agent(agent_name).rename_agent(agent_name, new_name.new_name)
    return ResponseMessage(
        message=f"Agent {agent_name} renamed to {new_name.new_name}."
    )


@app.put("/api/agent/{agent_name}", tags=["Agent"])
async def update_agent_settings(
    agent_name: str, settings: AgentSettings
) -> ResponseMessage:
    update_config = Agent(agent_name).update_agent_config(settings.settings, "settings")
    return ResponseMessage(message=update_config)


@app.delete("/api/agent/{agent_name}", tags=["Agent"])
async def delete_agent(agent_name: str) -> ResponseMessage:
    result, status_code = Agent(agent_name).delete_agent(agent_name)
    if status_code == 200:
        return ResponseMessage(message=result["message"])
    else:
        raise HTTPException(status_code=status_code, detail=result["message"])


@app.get("/api/agent", tags=["Agent"])
async def get_agents():
    agents = CFG.get_agents()
    return {"agents": agents}


@app.get("/api/agent/{agent_name}", tags=["Agent"])
async def get_agentconfig(agent_name: str):
    agent_config = Agent(agent_name).get_agent_config()
    return {"agent": agent_config}


@app.get("/api/{agent_name}/chat", tags=["Agent"])
async def get_chat_history(agent_name: str):
    chat_history = Agent(agent_name).get_chat_history(agent_name)
    return {"chat_history": chat_history}


@app.delete("/api/agent/{agent_name}/memory", tags=["Agent"])
async def wipe_agent_memories(agent_name: str) -> ResponseMessage:
    Agent(agent_name).wipe_agent_memories(agent_name)
    return ResponseMessage(message=f"Memories for agent {agent_name} deleted.")


@app.post("/api/agent/{agent_name}/instruct", tags=["Agent"])
async def instruct(agent_name: str, prompt: Prompt):
    agent = AGiXT(agent_name)
    response = agent.run(
        task=prompt.prompt,
        prompt="instruct",
    )
    return {"response": str(response)}


@app.post("/api/agent/{agent_name}/smartinstruct/{shots}", tags=["Agent"])
async def smartinstruct(agent_name: str, shots: int, prompt: Prompt):
    agent = AGiXT(agent_name)
    response = agent.smart_instruct(task=prompt.prompt, shots=int(shots))
    return {"response": str(response)}


@app.post("/api/agent/{agent_name}/chat", tags=["Agent"])
async def chat(agent_name: str, prompt: Prompt):
    agent = AGiXT(agent_name)
    response = agent.run(prompt.prompt, prompt="Chat", context_results=6)
    return {"response": str(response)}


@app.post("/api/agent/{agent_name}/smartchat/{shots}", tags=["Agent"])
async def smartchat(agent_name: str, shots: int, prompt: Prompt):
    agent = AGiXT(agent_name)
    response = agent.smart_chat(prompt.prompt, shots=shots)
    return {"response": str(response)}


@app.get("/api/agent/{agent_name}/command", tags=["Agent"])
async def get_commands(agent_name: str):
    agent = Agent(agent_name)
    return {"commands": agent.agent_config["commands"]}


@app.patch("/api/agent/{agent_name}/command", tags=["Agent"])
async def toggle_command(
    agent_name: str, payload: ToggleCommandPayload
) -> ResponseMessage:
    agent = Agent(agent_name)
    print(payload)
    try:
        if payload.command_name == "*":
            for each_command_name in agent.agent_config["commands"]:
                agent.agent_config["commands"][each_command_name] = payload.enable

            agent.update_agent_config(agent.agent_config["commands"], "commands")
            return ResponseMessage(
                message=f"All commands enabled for agent '{agent_name}'."
            )
        else:
<<<<<<< HEAD
            logging.info(f"patching single command {payload.command_name} to {payload.enable}")
            commands = Commands(agent_name)
            commands.agent_config["commands"][payload.command_name] = payload.enable
            agent.update_agent_config(commands.agent_config["commands"], "commands")
=======
            agent.agent_config["commands"][payload.command_name] = payload.enable
            agent.update_agent_config(agent.agent_config["commands"], "commands")
>>>>>>> 5ed45f4b
            return ResponseMessage(
                message=f"Command '{payload.command_name}' toggled for agent '{agent_name}'."
            )
    except Exception as e:
        logging.info(e)
        raise HTTPException(
            status_code=500,
            detail=f"Error enabling all commands for agent '{agent_name}': {str(e)}",
        )


@app.post("/api/agent/{agent_name}/task", tags=["Agent"])
async def start_task_agent(agent_name: str, objective: Objective) -> ResponseMessage:
    # If it's running stop it.
    task_status = Tasks(agent_name).get_status()
    if task_status != False:
        Tasks(agent_name).stop_tasks()
        return ResponseMessage(message="Task agent stopped")
    # If it's not running start it.
    Tasks(agent_name).run_task(objective=objective.objective)
    return ResponseMessage(message="Task agent started")


@app.get("/api/agent/{agent_name}/task", tags=["Agent"])
async def get_task_output(agent_name: str) -> TaskOutput:
    task_output = Tasks(agent_name).get_task_output()
    if task_output != False:
        return TaskOutput(
            output=task_output,
            message="Task agent is not running",
        )
    else:
        return TaskOutput(
            output="",
            message="Task agent is not running",
        )


@app.get("/api/agent/{agent_name}/task/status", tags=["Agent"])
async def get_task_status(agent_name: str):
    task_status = Tasks(agent_name).get_status()
    return {"status": task_status}


@app.get("/api/chain", tags=["Chain"])
async def get_chains():
    chains = Chain().get_chains()
    return chains


@app.get("/api/chain/{chain_name}", tags=["Chain"])
async def get_chain(chain_name: str):
    chain_data = Chain().get_chain(chain_name)
    return {"chain": chain_data}


@app.post("/api/chain/{chain_name}/run", tags=["Chain"])
async def run_chain(chain_name: str) -> ResponseMessage:
    Chain().run_chain(chain_name)
    return {"message": f"Chain '{chain_name}' started."}


@app.post("/api/chain", tags=["Chain"])
async def add_chain(chain_name: ChainName) -> ResponseMessage:
    Chain().add_chain(chain_name.chain_name)
    return ResponseMessage(message=f"Chain '{chain_name.chain_name}' created.")


@app.put("/api/chain/{chain_name}", tags=["Chain"])
async def rename_chain(chain_name: str, new_name: ChainNewName) -> ResponseMessage:
    Chain().rename_chain(chain_name, new_name.new_name)
    return ResponseMessage(
        message=f"Chain '{chain_name}' renamed to '{new_name.new_name}'."
    )


@app.delete("/api/chain/{chain_name}", tags=["Chain"])
async def delete_chain(chain_name: str) -> ResponseMessage:
    Chain().delete_chain(chain_name)
    return ResponseMessage(message=f"Chain '{chain_name}' deleted.")


@app.post("/api/chain/{chain_name}/step", tags=["Chain"])
async def add_step(chain_name: str, step_info: StepInfo) -> ResponseMessage:
    Chain().add_chain_step(
        chain_name,
        step_info.step_number,
        step_info.prompt_type,
        step_info.prompt,
        step_info.agent_name,
    )
    return {"message": f"Step {step_info.step_number} added to chain '{chain_name}'."}


@app.put("/api/chain/{chain_name}/step/{step_number}", tags=["Chain"])
async def update_step(
    chain_name: str, step_number: int, chain_step: ChainStep
) -> ResponseMessage:
    Chain().update_step(
        chain_name,
        chain_step.step_number,
        chain_step.prompt_type,
        chain_step.prompt,
        chain_step.agent_name,
    )
    return {
        "message": f"Step {chain_step.step_number} updated for chain '{chain_name}'."
    }


@app.patch("/api/chain/{chain_name}/step/move", tags=["Chain"])
async def move_step(
    chain_name: str, chain_step_new_info: ChainStepNewInfo
) -> ResponseMessage:
    Chain().move_step(
        chain_name,
        chain_step_new_info.old_step_number,
        chain_step_new_info.new_step_number,
    )
    return {
        "message": f"Step {chain_step_new_info.old_step_number} moved to {chain_step_new_info.new_step_number} in chain '{chain_name}'."
    }


@app.delete("/api/chain/{chain_name}/step/{step_number}", tags=["Chain"])
async def delete_step(chain_name: str, step_number: int) -> ResponseMessage:
    Chain().delete_step(chain_name, step_number)
    return {"message": f"Step {step_number} deleted from chain '{chain_name}'."}


@app.post("/api/prompt", tags=["Prompt"])
async def add_prompt(prompt: CustomPromptModel) -> ResponseMessage:
    try:
        CustomPrompt().add_prompt(prompt.prompt_name, prompt.prompt)
        return ResponseMessage(message=f"Prompt '{prompt.prompt_name}' added.")
    except Exception as e:
        raise HTTPException(status_code=400, detail=str(e))


@app.get("/api/prompt/{prompt_name}", tags=["Prompt"], response_model=CustomPromptModel)
async def get_prompt(prompt_name: str):
    try:
        prompt_content = CustomPrompt().get_prompt(prompt_name)
        return {"prompt_name": prompt_name, "prompt": prompt_content}
    except Exception as e:
        raise HTTPException(status_code=404, detail=str(e))


@app.get("/api/prompt", response_model=PromptList, tags=["Prompt"])
async def get_prompts():
    prompts = CustomPrompt().get_prompts()
    return {"prompts": prompts}


@app.delete("/api/prompt/{prompt_name}", tags=["Prompt"])
async def delete_prompt(prompt_name: str) -> ResponseMessage:
    try:
        CustomPrompt().delete_prompt(prompt_name)
        return ResponseMessage(message=f"Prompt '{prompt_name}' deleted.")
    except Exception as e:
        raise HTTPException(status_code=404, detail=str(e))


@app.put("/api/prompt/{prompt_name}", tags=["Prompt"])
async def update_prompt(prompt: CustomPromptModel) -> ResponseMessage:
    try:
        CustomPrompt().update_prompt(prompt.prompt_name, prompt.prompt)
        return ResponseMessage(message=f"Prompt '{prompt.prompt_name}' updated.")
    except Exception as e:
        raise HTTPException(status_code=404, detail=str(e))


if __name__ == "__main__":
    uvicorn.run(app, host="127.0.0.1", port=7437)<|MERGE_RESOLUTION|>--- conflicted
+++ resolved
@@ -235,15 +235,8 @@
                 message=f"All commands enabled for agent '{agent_name}'."
             )
         else:
-<<<<<<< HEAD
-            logging.info(f"patching single command {payload.command_name} to {payload.enable}")
-            commands = Commands(agent_name)
-            commands.agent_config["commands"][payload.command_name] = payload.enable
-            agent.update_agent_config(commands.agent_config["commands"], "commands")
-=======
             agent.agent_config["commands"][payload.command_name] = payload.enable
             agent.update_agent_config(agent.agent_config["commands"], "commands")
->>>>>>> 5ed45f4b
             return ResponseMessage(
                 message=f"Command '{payload.command_name}' toggled for agent '{agent_name}'."
             )
