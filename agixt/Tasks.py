--- conflicted
+++ resolved
@@ -115,13 +115,9 @@
             **kwargs,
         )
         # Check if agent has commands before trying to run execution agent
-<<<<<<< HEAD
-        if Agent(self.agent_name).get_commands_string() != None:
+
+        if Agent(agent_name=self.agent_name).get_commands_string() != None:
             execution_response = await self.ai.run(
-=======
-        if Agent(agent_name=self.agent_name).get_commands_string() != None:
-            execution_response = self.ai.run(
->>>>>>> c0a70557
                 task=task,
                 prompt="SmartInstruct-Execution"
                 if self.primary_objective is None
