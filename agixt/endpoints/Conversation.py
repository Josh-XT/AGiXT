--- conflicted
+++ resolved
@@ -80,14 +80,10 @@
         raise HTTPException(status_code=401, detail="Authorization header required")
 
     auth = MagicalAuth(token=authorization)
-<<<<<<< HEAD
-    session = get_session()
-=======
     if conversation_identifier == "-":
         conversation_identifier = get_conversation_id_by_name(
             conversation_name="-", user_id=auth.user_id
         )
->>>>>>> 352390a1
 
     # Handle new conversation case ('-')
     if conversation_identifier == "-":
