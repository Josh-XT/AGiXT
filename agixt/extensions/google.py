from email.mime.text import MIMEText
from email.mime.multipart import MIMEMultipart
from email.mime.application import MIMEApplication
from base64 import urlsafe_b64encode
from datetime import datetime, timedelta
import os
import sys
import subprocess
import mimetypes
import email
from base64 import urlsafe_b64decode
import logging
from Extensions import Extensions
from MagicalAuth import MagicalAuth
from Globals import getenv

try:
    from googleapiclient.discovery import build
except:
    subprocess.check_call(
        [sys.executable, "-m", "pip", "install", "google-api-python-client"]
    )
    from googleapiclient.discovery import build


class google(Extensions):
    """
    The Google extension provides functions to interact with Google services such as Gmail and Google Calendar. It uses logged in user's Google account to perform actions like sending emails, moving emails to folders, creating draft emails, deleting emails, searching emails, replying to emails, processing attachments, getting calendar items, adding calendar items, and removing calendar items if the user signed in with Google.
    """

    def __init__(
        self,
        **kwargs,
    ):
        api_key = kwargs["api_key"] if "api_key" in kwargs else None
        self.google_auth = None
        self.commands = {}
        if api_key:
            google_client_id = getenv("GOOGLE_CLIENT_ID")
            google_client_secret = getenv("GOOGLE_CLIENT_SECRET")
            if google_client_id and google_client_secret:
                auth = MagicalAuth(token=api_key)
                self.google_auth = auth.get_oauth_functions("google")
                if self.google_auth.access_token:
                    self.commands = {
                        "Google - Get Emails": self.get_emails,
                        "Google - Send Email": self.send_email,
                        "Google - Move Email to Folder": self.move_email_to_folder,
                        "Google - Create Draft Email": self.create_draft_email,
                        "Google - Delete Email": self.delete_email,
                        "Google - Search Emails": self.search_emails,
                        "Google - Reply to Email": self.reply_to_email,
                        "Google - Process Attachments": self.process_attachments,
                        "Google - Get Calendar Items": self.get_calendar_items,
                        "Google - Add Calendar Item": self.add_calendar_item,
                        "Google - Remove Calendar Item": self.remove_calendar_item,
                    }
        self.attachments_dir = (
            kwargs["conversation_directory"]
            if "conversation_directory" in kwargs
            else "./WORKSPACE/attachments"
        )
        os.makedirs(self.attachments_dir, exist_ok=True)
<<<<<<< HEAD
        self.commands = {
            "Google - Get Emails": self.get_emails,
            "Google - Send Email": self.send_email,
            "Google - Move Email to Folder": self.move_email_to_folder,
            "Google - Create Draft Email": self.create_draft_email,
            "Google - Delete Email": self.delete_email,
            "Google - Search Emails": self.search_emails,
            "Google - Reply to Email": self.reply_to_email,
            "Google - Process Attachments": self.process_attachments,
            "Google - Get Calendar Items": self.get_calendar_items,
            "Google - Add Calendar Item": self.add_calendar_item,
            "Google - Remove Calendar Item": self.remove_calendar_item,
            "Google - Get Keep Notes": self.get_keep_notes,
            "Google - Create Keep Note": self.create_keep_note,
            "Google - Delete Keep Note": self.delete_keep_note,
        }
=======
>>>>>>> b3875a1f

    def authenticate(self):
        return self.google_auth.access_token

    async def get_emails(self, query=None, max_emails=10):
        """
        Get emails from the user's Gmail account

        Args:
        query (str): The search query to filter emails
        max_emails (int): The maximum number of emails to retrieve

        Returns:
        List[Dict]: A list of email data
        """
        try:
            service = build(
                "gmail",
                "v1",
                credentials=self.authenticate(),
                always_use_jwt_access=True,
            )
            result = (
                service.users()
                .messages()
                .list(userId="me", q=query, maxResults=max_emails)
                .execute()
            )
            messages = result.get("messages", [])

            emails = []
            for message in messages:
                msg = (
                    service.users()
                    .messages()
                    .get(userId="me", id=message["id"])
                    .execute()
                )
                email_data = {
                    "id": msg["id"],
                    "sender": msg["payload"]["headers"][0]["value"],
                    "subject": msg["payload"]["headers"][1]["value"],
                    "body": msg["snippet"],
                    "attachments": [
                        part["filename"]
                        for part in msg["payload"]["parts"]
                        if part.get("filename")
                    ],
                    "received_time": datetime.fromtimestamp(
                        int(msg["internalDate"]) / 1000
                    ).strftime("%Y-%m-%d %H:%M:%S"),
                }
                emails.append(email_data)

            return emails
        except Exception as e:
            logging.info(f"Error retrieving emails: {str(e)}")
            return []

    async def send_email(self, to, subject, message_text):
        self.google_auth.send_email(to, subject, message_text)

    async def move_email_to_folder(self, message_id, folder_name):
        """
        Move an email to a specific folder in the user's Gmail account

        Args:
        message_id (str): The ID of the email message
        folder_name (str): The name of the folder to move the email to

        Returns:
        str: The result of moving the email
        """
        try:
            service = build(
                "gmail",
                "v1",
                credentials=self.authenticate(),
                always_use_jwt_access=True,
            )

            folders = service.users().labels().list(userId="me").execute()
            folder_id = next(
                (
                    folder["id"]
                    for folder in folders["labels"]
                    if folder["name"] == folder_name
                ),
                None,
            )

            if not folder_id:
                folder_data = {"name": folder_name}
                folder = (
                    service.users()
                    .labels()
                    .create(userId="me", body=folder_data)
                    .execute()
                )
                folder_id = folder["id"]

            service.users().messages().modify(
                userId="me", id=message_id, body={"addLabelIds": [folder_id]}
            ).execute()

            return f"Email moved to {folder_name} folder."
        except Exception as e:
            logging.info(f"Error moving email: {str(e)}")
            return "Failed to move email."

    async def create_draft_email(self, recipient, subject, body, attachments=None):
        """
        Create a draft email in the user's Gmail account

        Args:
        recipient (str): The email address of the recipient
        subject (str): The subject of the email
        body (str): The body of the email
        attachments (List[str]): A list of file paths to attach to the email

        Returns:
        str: The result of creating the draft email
        """
        try:
            service = build(
                "gmail",
                "v1",
                credentials=self.authenticate(),
                always_use_jwt_access=True,
            )

            message = MIMEMultipart()
            message["to"] = recipient
            message["subject"] = subject

            msg = MIMEText(body)
            message.attach(msg)

            if attachments:
                for attachment in attachments:
                    content_type, encoding = mimetypes.guess_type(attachment)

                    if content_type is None or encoding is not None:
                        content_type = "application/octet-stream"

                    main_type, sub_type = content_type.split("/", 1)
                    with open(attachment, "rb") as fp:
                        msg = MIMEApplication(fp.read(), _subtype=sub_type)

                    msg.add_header(
                        "Content-Disposition",
                        "attachment",
                        filename=os.path.basename(attachment),
                    )
                    message.attach(msg)

            raw = urlsafe_b64encode(message.as_bytes()).decode()
            draft = {"message": {"raw": raw}}
            service.users().drafts().create(userId="me", body=draft).execute()

            return "Draft email created successfully."
        except Exception as e:
            logging.info(f"Error creating draft email: {str(e)}")
            return "Failed to create draft email."

    async def delete_email(self, message_id):
        """
        Delete an email from the user's Gmail account

        Args:
        message_id (str): The ID of the email message

        Returns:
        str: The result of deleting the email
        """
        try:
            service = build(
                "gmail",
                "v1",
                credentials=self.authenticate(),
                always_use_jwt_access=True,
            )
            service.users().messages().delete(userId="me", id=message_id).execute()
            return "Email deleted successfully."
        except Exception as e:
            logging.info(f"Error deleting email: {str(e)}")
            return "Failed to delete email."

    async def search_emails(self, query, max_emails=10):
        """
        Search emails in the user's Gmail account

        Args:
        query (str): The search query to filter emails
        max_emails (int): The maximum number of emails to retrieve

        Returns:
        List[Dict]: A list of email data
        """
        try:
            service = build(
                "gmail",
                "v1",
                credentials=self.authenticate(),
                always_use_jwt_access=True,
            )
            result = (
                service.users()
                .messages()
                .list(userId="me", q=query, maxResults=max_emails)
                .execute()
            )
            messages = result.get("messages", [])

            emails = []
            for message in messages:
                msg = (
                    service.users()
                    .messages()
                    .get(userId="me", id=message["id"])
                    .execute()
                )
                email_data = {
                    "id": msg["id"],
                    "sender": msg["payload"]["headers"][0]["value"],
                    "subject": msg["payload"]["headers"][1]["value"],
                    "body": msg["snippet"],
                    "attachments": [
                        part["filename"]
                        for part in msg["payload"]["parts"]
                        if part.get("filename")
                    ],
                    "received_time": datetime.fromtimestamp(
                        int(msg["internalDate"]) / 1000
                    ).strftime("%Y-%m-%d %H:%M:%S"),
                }
                emails.append(email_data)

            return emails
        except Exception as e:
            logging.info(f"Error searching emails: {str(e)}")
            return []

    async def reply_to_email(self, message_id, body, attachments=None):
        """
        Reply to an email in the user's Gmail account

        Args:
        message_id (str): The ID of the email message
        body (str): The body of the reply email
        attachments (List[str]): A list of file paths to attach to the reply email

        Returns:
        str: The result of sending the reply
        """
        try:
            service = build(
                "gmail",
                "v1",
                credentials=self.authenticate(),
                always_use_jwt_access=True,
            )
            message = (
                service.users()
                .messages()
                .get(userId="me", id=message_id, format="raw")
                .execute()
            )
            msg_str = urlsafe_b64decode(message["raw"].encode("ASCII"))
            mime_msg = email.message_from_bytes(msg_str)

            reply_msg = MIMEMultipart()
            reply_msg["To"] = mime_msg["From"]
            reply_msg["Subject"] = f"Re: {mime_msg['Subject']}"
            reply_msg["In-Reply-To"] = mime_msg["Message-ID"]
            reply_msg["References"] = mime_msg["Message-ID"]

            reply_text = MIMEText(body)
            reply_msg.attach(reply_text)

            if attachments:
                for attachment in attachments:
                    content_type, encoding = mimetypes.guess_type(attachment)

                    if content_type is None or encoding is not None:
                        content_type = "application/octet-stream"

                    main_type, sub_type = content_type.split("/", 1)
                    with open(attachment, "rb") as fp:
                        attach_msg = MIMEApplication(fp.read(), _subtype=sub_type)

                    attach_msg.add_header(
                        "Content-Disposition",
                        "attachment",
                        filename=os.path.basename(attachment),
                    )
                    reply_msg.attach(attach_msg)

            raw = urlsafe_b64encode(reply_msg.as_bytes()).decode()
            send_message = {"raw": raw}
            service.users().messages().send(userId="me", body=send_message).execute()

            return "Reply sent successfully."
        except Exception as e:
            logging.info(f"Error replying to email: {str(e)}")
            return "Failed to send reply."

    async def process_attachments(self, message_id):
        """
        Process attachments from an email in the user's Gmail account

        Args:
        message_id (str): The ID of the email message

        Returns:
        List[str]: A list of file paths to the saved attachments
        """
        try:
            service = build(
                "gmail",
                "v1",
                credentials=self.authenticate(),
                always_use_jwt_access=True,
            )
            message = (
                service.users().messages().get(userId="me", id=message_id).execute()
            )
            saved_attachments = []

            for part in message["payload"]["parts"]:
                if part["filename"]:
                    attachment_id = part["body"]["attachmentId"]
                    attachment = (
                        service.users()
                        .messages()
                        .attachments()
                        .get(userId="me", messageId=message_id, id=attachment_id)
                        .execute()
                    )
                    data = urlsafe_b64decode(attachment["data"])

                    attachment_path = os.path.join(
                        self.attachments_dir, part["filename"]
                    )
                    with open(attachment_path, "wb") as file:
                        file.write(data)
                    saved_attachments.append(attachment_path)

            return saved_attachments
        except Exception as e:
            logging.info(f"Error processing attachments: {str(e)}")
            return []

    async def get_calendar_items(self, start_date=None, end_date=None, max_items=10):
        """
        Get calendar items from the user's Google Calendar

        Args:
        start_date (datetime): The start date to filter calendar items
        end_date (datetime): The end date to filter calendar items
        max_items (int): The maximum number of calendar items to retrieve

        Returns:
        List[Dict]: A list of calendar item data
        """
        try:
            service = build(
                "calendar",
                "v3",
                credentials=self.authenticate(),
                always_use_jwt_access=True,
            )

            if start_date is None:
                start_date = datetime.utcnow().isoformat() + "Z"
            else:
                start_date = start_date.isoformat() + "Z"

            if end_date is None:
                end_date = (datetime.utcnow() + timedelta(days=7)).isoformat() + "Z"
            else:
                end_date = end_date.isoformat() + "Z"

            events_result = (
                service.events()
                .list(
                    calendarId="primary",
                    timeMin=start_date,
                    timeMax=end_date,
                    maxResults=max_items,
                    singleEvents=True,
                    orderBy="startTime",
                )
                .execute()
            )
            events = events_result.get("items", [])

            calendar_items = []
            for event in events:
                item_data = {
                    "id": event["id"],
                    "subject": event["summary"],
                    "start_time": event["start"]["dateTime"],
                    "end_time": event["end"]["dateTime"],
                    "location": event.get("location", ""),
                    "organizer": event["organizer"]["email"],
                }
                calendar_items.append(item_data)

            return calendar_items
        except Exception as e:
            logging.info(f"Error retrieving calendar items: {str(e)}")
            return []

    async def add_calendar_item(
        self, subject, start_time, end_time, location, attendees=None
    ):
        """
        Add a calendar item to the user's Google Calendar

        Args:
        subject (str): The subject of the calendar item
        start_time (str): The start time of the calendar item
        end_time (str): The end time of the calendar item
        location (str): The location of the calendar item
        attendees (List[str]): A list of email addresses of attendees

        Returns:
        str: The result of adding the calendar item
        """
        try:
            service = build(
                "calendar",
                "v3",
                credentials=self.authenticate(),
                always_use_jwt_access=True,
            )

            event = {
                "summary": subject,
                "location": location,
                "start": {
                    "dateTime": start_time,
                    "timeZone": "UTC",
                },
                "end": {
                    "dateTime": end_time,
                    "timeZone": "UTC",
                },
            }

            if attendees:
                event["attendees"] = [{"email": attendee} for attendee in attendees]

            service.events().insert(calendarId="primary", body=event).execute()

            return "Calendar item added successfully."
        except Exception as e:
            logging.info(f"Error adding calendar item: {str(e)}")
            return "Failed to add calendar item."

    async def remove_calendar_item(self, item_id):
        """
        Remove a calendar item from the user's Google Calendar

        Args:
        item_id (str): The ID of the calendar item to remove

        Returns:
        str: The result of removing the calendar item
        """
        try:
            service = build(
                "calendar",
                "v3",
                credentials=self.authenticate(),
                always_use_jwt_access=True,
            )
            service.events().delete(calendarId="primary", eventId=item_id).execute()
            return "Calendar item removed successfully."
        except Exception as e:
            logging.info(f"Error removing calendar item: {str(e)}")
            return "Failed to remove calendar item."

    async def get_keep_notes(self):
        """
        Get all notes from Google Keep

        Returns:
        List[Dict]: A list of note data
        """
        try:
            service = build("keep", "v1", credentials=self.authenticate())
            notes = service.notes().list().execute()
            return notes.get("items", [])
        except Exception as e:
            logging.info(f"Error retrieving notes: {str(e)}")
            return []

    async def create_keep_note(self, title, content):
        """
        Create a new note in Google Keep

        Args:
        title (str): The title of the note
        content (str): The content of the note

        Returns:
        str: The result of creating the note
        """
        try:
            service = build("keep", "v1", credentials=self.authenticate())
            note = {"title": title, "content": content}
            service.notes().create(body=note).execute()
            return "Note created successfully."
        except Exception as e:
            logging.info(f"Error creating note: {str(e)}")
            return "Failed to create note."

    async def delete_keep_note(self, note_id):
        """
        Delete a note from Google Keep

        Args:
        note_id (str): The ID of the note to delete

        Returns:
        str: The result of deleting the note
        """
        try:
            service = build("keep", "v1", credentials=self.authenticate())
            service.notes().delete(noteId=note_id).execute()
            return "Note deleted successfully."
        except Exception as e:
            logging.info(f"Error deleting note: {str(e)}")
            return "Failed to delete note."<|MERGE_RESOLUTION|>--- conflicted
+++ resolved
@@ -54,6 +54,9 @@
                         "Google - Get Calendar Items": self.get_calendar_items,
                         "Google - Add Calendar Item": self.add_calendar_item,
                         "Google - Remove Calendar Item": self.remove_calendar_item,
+                        "Google - Get Keep Notes": self.get_keep_notes,
+                        "Google - Create Keep Note": self.create_keep_note,
+                        "Google - Delete Keep Note": self.delete_keep_note,
                     }
         self.attachments_dir = (
             kwargs["conversation_directory"]
@@ -61,25 +64,7 @@
             else "./WORKSPACE/attachments"
         )
         os.makedirs(self.attachments_dir, exist_ok=True)
-<<<<<<< HEAD
-        self.commands = {
-            "Google - Get Emails": self.get_emails,
-            "Google - Send Email": self.send_email,
-            "Google - Move Email to Folder": self.move_email_to_folder,
-            "Google - Create Draft Email": self.create_draft_email,
-            "Google - Delete Email": self.delete_email,
-            "Google - Search Emails": self.search_emails,
-            "Google - Reply to Email": self.reply_to_email,
-            "Google - Process Attachments": self.process_attachments,
-            "Google - Get Calendar Items": self.get_calendar_items,
-            "Google - Add Calendar Item": self.add_calendar_item,
-            "Google - Remove Calendar Item": self.remove_calendar_item,
-            "Google - Get Keep Notes": self.get_keep_notes,
-            "Google - Create Keep Note": self.create_keep_note,
-            "Google - Delete Keep Note": self.delete_keep_note,
-        }
-=======
->>>>>>> b3875a1f
+
 
     def authenticate(self):
         return self.google_auth.access_token
