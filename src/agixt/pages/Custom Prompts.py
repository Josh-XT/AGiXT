import streamlit as st
from CustomPrompt import CustomPrompt

st.header("Manage Custom Prompts")

<<<<<<< HEAD
# Check if the user is logged in
if not st.session_state.get("logged_in"):
    # Redirect to the login page using JavaScript
    redirect_code = '''
        <script>
            window.location.href = window.location.origin + "/Login"
        </script>
    '''
    st.markdown(redirect_code, unsafe_allow_html=True)

def logout_button():
    """
    Renders the logout button.
    """
    if st.button("Logout"):
        # Clear session state and redirect to the login page
        st.session_state.clear()
        st.experimental_rerun()  # Redirect to the login page

logout_button()


=======
>>>>>>> 3c73c479
custom_prompt = CustomPrompt()
prompt_list = custom_prompt.get_prompts()

if st.checkbox("Add New Prompt"):
    action = "Add Prompt"
    prompt_name = st.text_input("Prompt Name")
    prompt_content = st.text_area("Prompt Content", height=300)
else:
    action = st.selectbox("Action", ["Update Prompt", "Delete Prompt"])
    prompt_name = st.selectbox("Existing Prompts", prompt_list)
    prompt_content = st.text_area(
        "Prompt Content",
        custom_prompt.get_prompt(prompt_name) if prompt_name else "",
        height=300,
    )

if st.button("Perform Action"):
    if prompt_name and (prompt_content or action == "Delete Prompt"):
        if action == "Add Prompt":
            custom_prompt.add_prompt(prompt_name, prompt_content)
            st.success(f"Prompt '{prompt_name}' added.")
        elif action == "Update Prompt":
            custom_prompt.update_prompt(prompt_name, prompt_content)
            st.success(f"Prompt '{prompt_name}' updated.")
        elif action == "Delete Prompt":
            custom_prompt.delete_prompt(prompt_name)
            st.success(f"Prompt '{prompt_name}' deleted.")
    else:
        st.error("Prompt name and content are required.")

st.markdown("## Usage Instructions")
st.markdown(
    """
To create dynamic prompts that can have user inputs, you can use curly braces `{}` in your prompt content. 
Anything between the curly braces will be considered as an input field. For example:

```python
"Hello, my name is {name} and I'm {age} years old."
```
In the above prompt, `name` and `age` will be the input arguments. These arguments can be used in chains.
"""
<<<<<<< HEAD
=======
)
st.markdown("## Predefined Injection Variables")
st.markdown(
    """
- `{agent_name}` will cause the agent name to be injected.
- `{context}` will cause the current context from memory to be injected.
- `{date}` will cause the current date and timestamp to be injected.
- `{COMMANDS}` will cause the available commands list to be injected and for automatic commands execution from the agent based on its suggestions.
- `{command_list}` will cause the available commands list to be injected, but will not execute any commands the AI chooses. Useful on validation steps.
"""
>>>>>>> 3c73c479
)<|MERGE_RESOLUTION|>--- conflicted
+++ resolved
@@ -3,7 +3,6 @@
 
 st.header("Manage Custom Prompts")
 
-<<<<<<< HEAD
 # Check if the user is logged in
 if not st.session_state.get("logged_in"):
     # Redirect to the login page using JavaScript
@@ -26,8 +25,6 @@
 logout_button()
 
 
-=======
->>>>>>> 3c73c479
 custom_prompt = CustomPrompt()
 prompt_list = custom_prompt.get_prompts()
 
@@ -47,11 +44,15 @@
 if st.button("Perform Action"):
     if prompt_name and (prompt_content or action == "Delete Prompt"):
         if action == "Add Prompt":
+    if prompt_name and (prompt_content or action == "Delete Prompt"):
+        if action == "Add Prompt":
             custom_prompt.add_prompt(prompt_name, prompt_content)
             st.success(f"Prompt '{prompt_name}' added.")
         elif action == "Update Prompt":
+        elif action == "Update Prompt":
             custom_prompt.update_prompt(prompt_name, prompt_content)
             st.success(f"Prompt '{prompt_name}' updated.")
+        elif action == "Delete Prompt":
         elif action == "Delete Prompt":
             custom_prompt.delete_prompt(prompt_name)
             st.success(f"Prompt '{prompt_name}' deleted.")
@@ -69,8 +70,6 @@
 ```
 In the above prompt, `name` and `age` will be the input arguments. These arguments can be used in chains.
 """
-<<<<<<< HEAD
-=======
 )
 st.markdown("## Predefined Injection Variables")
 st.markdown(
@@ -81,5 +80,4 @@
 - `{COMMANDS}` will cause the available commands list to be injected and for automatic commands execution from the agent based on its suggestions.
 - `{command_list}` will cause the available commands list to be injected, but will not execute any commands the AI chooses. Useful on validation steps.
 """
->>>>>>> 3c73c479
 )