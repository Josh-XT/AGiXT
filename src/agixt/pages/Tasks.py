import streamlit as st
import auth_libs.Redirect as redir
import os
import threading
from Tasks import Tasks
from Config import Config
from Config.Agent import Agent
from auth_libs.Cfig import Cfig
from auth_libs.Users import logout_button
import os

st.header("Manage Tasks")

CFG = Config()
CFIG = Cfig()
CONFIG_FILE = "config.yaml"

# Check if the user is logged in
if (
    not st.session_state.get("logged_in")
    and os.path.exists(CONFIG_FILE)
    and (CFIG.load_config()["auth_setup"] == "True")
):
    # Redirect to the login page if not
    redir.nav_page("Login")
<<<<<<< HEAD


def logout_button():
    """
    Renders the logout button.
    """
    if st.button("Logout"):
        # Clear session state and redirect to the login page
        st.session_state.clear()
        st.experimental_rerun()  # Redirect to the login page


if (
    not CFIG.load_config()["auth_setup_config"] == "No Login"
    and CFIG.load_config()["auth_setup"] != False
):
=======
else:
>>>>>>> b038824f
    logout_button()

# initialize session state for stop events and agent status if not exist
if "agent_stop_events" not in st.session_state:
    st.session_state.agent_stop_events = {}

if "agent_status" not in st.session_state:
    st.session_state.agent_status = {}

agent_name = st.selectbox(
    "Select Agent",
    options=[""] + [agent["name"] for agent in Config().get_agents()],
    index=0,
)

if agent_name:
    task_objective = st.text_area("Enter the task objective")
    learn_file_upload = st.file_uploader("Upload a file to learn from")
    learn_file_path = ""
    if learn_file_upload is not None:
        if not os.path.exists(os.path.join("data", "uploaded_files")):
            os.makedirs(os.path.join("data", "uploaded_files"))
        learn_file_path = os.path.join("data", "uploaded_files", learn_file_upload.name)
        with open(learn_file_path, "wb") as f:
            f.write(learn_file_upload.getbuffer())
    CFG = Agent(agent_name)

    col1, col2 = st.columns([3, 1])
    with col1:
        columns = st.columns([3, 2])
        agent_status = st.session_state.agent_status.get(agent_name, "Not Running")

        if agent_status == "Not Running":
            if st.button("Start Task"):
                if agent_name and task_objective:
                    if agent_name not in CFG.agent_instances:
                        CFG.agent_instances[agent_name] = Tasks(agent_name)
                    stop_event = threading.Event()
                    st.session_state.agent_stop_events[agent_name] = stop_event
                    agent_thread = threading.Thread(
                        target=CFG.agent_instances[agent_name].run_task,
                        args=(stop_event, task_objective, True, learn_file_path),
                    )
                    agent_thread.start()
                    st.session_state.agent_status[agent_name] = "Running"
                    columns[0].success(f"Task started for agent '{agent_name}'.")
                else:
                    columns[0].error("Agent name and task objective are required.")
        else:  # agent_status == "Running"
            if st.button("Stop Task"):
                if agent_name in st.session_state.agent_stop_events:
                    st.session_state.agent_stop_events[agent_name].set()
                    del st.session_state.agent_stop_events[agent_name]
                    st.session_state.agent_status[agent_name] = "Not Running"
                    columns[0].success(f"Task stopped for agent '{agent_name}'.")
                else:
                    columns[0].error("No task is running for the selected agent.")

    with col2:
        st.markdown(f"**Status:** {agent_status}")<|MERGE_RESOLUTION|>--- conflicted
+++ resolved
@@ -23,26 +23,7 @@
 ):
     # Redirect to the login page if not
     redir.nav_page("Login")
-<<<<<<< HEAD
-
-
-def logout_button():
-    """
-    Renders the logout button.
-    """
-    if st.button("Logout"):
-        # Clear session state and redirect to the login page
-        st.session_state.clear()
-        st.experimental_rerun()  # Redirect to the login page
-
-
-if (
-    not CFIG.load_config()["auth_setup_config"] == "No Login"
-    and CFIG.load_config()["auth_setup"] != False
-):
-=======
 else:
->>>>>>> b038824f
     logout_button()
 
 # initialize session state for stop events and agent status if not exist
