import streamlit as st
import os
import threading
from AGiXT import AGiXT
from Config import Config
from Config.Agent import Agent

st.header("Manage Tasks")

<<<<<<< HEAD
# Check if the user is logged in
if not st.session_state.get("logged_in"):
    # Redirect to the login page using JavaScript
    redirect_code = '''
        <script>
            window.location.href = window.location.origin + "/Login"
        </script>
    '''
    st.markdown(redirect_code, unsafe_allow_html=True)

def logout_button():
    """
    Renders the logout button.
    """
    if st.button("Logout"):
        # Clear session state and redirect to the login page
        st.session_state.clear()
        st.experimental_rerun()  # Redirect to the login page

logout_button()


=======
>>>>>>> 3c73c479
# initialize session state for stop events and agent status if not exist
if "agent_stop_events" not in st.session_state:
    st.session_state.agent_stop_events = {}

if "agent_status" not in st.session_state:
    st.session_state.agent_status = {}

agent_name = st.selectbox(
    "Select Agent",
    options=[""] + [agent["name"] for agent in Config().get_agents()],
    index=0,
)

if agent_name:
    task_objective = st.text_area("Enter the task objective")
    learn_file_upload = st.file_uploader("Upload a file to learn from")
    learn_file_path = ""
    if learn_file_upload is not None:
        if not os.path.exists(os.path.join("data", "uploaded_files")):
            os.makedirs(os.path.join("data", "uploaded_files"))
        learn_file_path = os.path.join("data", "uploaded_files", learn_file_upload.name)
        with open(learn_file_path, "wb") as f:
            f.write(learn_file_upload.getbuffer())
    CFG = Agent(agent_name)

    col1, col2 = st.columns([3, 1])
    with col1:
        columns = st.columns([3, 2])
        agent_status = st.session_state.agent_status.get(agent_name, "Not Running")

        if agent_status == "Not Running":
            if st.button("Start Task"):
                if agent_name and task_objective:
                    if agent_name not in CFG.agent_instances:
                        CFG.agent_instances[agent_name] = AGiXT(agent_name)
                    stop_event = threading.Event()
                    st.session_state.agent_stop_events[agent_name] = stop_event
                    agent_thread = threading.Thread(
                        target=CFG.agent_instances[agent_name].run_task,
                        args=(stop_event, task_objective, True, learn_file_path),
                    )
                    agent_thread.start()
                    st.session_state.agent_status[agent_name] = "Running"
                    columns[0].success(f"Task started for agent '{agent_name}'.")
                else:
                    columns[0].error("Agent name and task objective are required.")
        else:  # agent_status == "Running"
            if st.button("Stop Task"):
                if agent_name in st.session_state.agent_stop_events:
                    st.session_state.agent_stop_events[agent_name].set()
                    del st.session_state.agent_stop_events[agent_name]
                    st.session_state.agent_status[agent_name] = "Not Running"
                    columns[0].success(f"Task stopped for agent '{agent_name}'.")
                else:
                    columns[0].error("No task is running for the selected agent.")

    with col2:
        st.markdown(f"**Status:** {agent_status}")<|MERGE_RESOLUTION|>--- conflicted
+++ resolved
@@ -7,7 +7,6 @@
 
 st.header("Manage Tasks")
 
-<<<<<<< HEAD
 # Check if the user is logged in
 if not st.session_state.get("logged_in"):
     # Redirect to the login page using JavaScript
@@ -29,9 +28,6 @@
 
 logout_button()
 
-
-=======
->>>>>>> 3c73c479
 # initialize session state for stop events and agent status if not exist
 if "agent_stop_events" not in st.session_state:
     st.session_state.agent_stop_events = {}
@@ -46,6 +42,7 @@
 )
 
 if agent_name:
+    task_objective = st.text_area("Enter the task objective")
     task_objective = st.text_area("Enter the task objective")
     learn_file_upload = st.file_uploader("Upload a file to learn from")
     learn_file_path = ""
@@ -63,30 +60,33 @@
         agent_status = st.session_state.agent_status.get(agent_name, "Not Running")
 
         if agent_status == "Not Running":
+            agent_status = st.session_state.agent_status.get(agent_name, "Not Running")
+
+        if agent_status == "Not Running":
             if st.button("Start Task"):
-                if agent_name and task_objective:
-                    if agent_name not in CFG.agent_instances:
-                        CFG.agent_instances[agent_name] = AGiXT(agent_name)
-                    stop_event = threading.Event()
-                    st.session_state.agent_stop_events[agent_name] = stop_event
-                    agent_thread = threading.Thread(
-                        target=CFG.agent_instances[agent_name].run_task,
-                        args=(stop_event, task_objective, True, learn_file_path),
-                    )
-                    agent_thread.start()
-                    st.session_state.agent_status[agent_name] = "Running"
-                    columns[0].success(f"Task started for agent '{agent_name}'.")
-                else:
-                    columns[0].error("Agent name and task objective are required.")
-        else:  # agent_status == "Running"
-            if st.button("Stop Task"):
-                if agent_name in st.session_state.agent_stop_events:
-                    st.session_state.agent_stop_events[agent_name].set()
-                    del st.session_state.agent_stop_events[agent_name]
-                    st.session_state.agent_status[agent_name] = "Not Running"
-                    columns[0].success(f"Task stopped for agent '{agent_name}'.")
-                else:
-                    columns[0].error("No task is running for the selected agent.")
+                    if agent_name and task_objective:
+                        if agent_name not in CFG.agent_instances:
+                            CFG.agent_instances[agent_name] = AGiXT(agent_name)
+                        stop_event = threading.Event()
+                        st.session_state.st.session_state.agent_stop_events[agent_name] = stop_event
+                        agent_thread = threading.Thread(
+                            target=CFG.agent_instances[agent_name].run_task,
+                            args=(stop_event, task_objective, True, learn_file_path),
+                        )
+                        agent_thread.start()
+                        st.session_state.st.session_state.agent_status[agent_name][agent_name] = "Running"
+                        columns[0].success(f"Task started for agent '{agent_name}'.")
+                    else:
+                        columns[0].error("Agent name and task objective are required.")
+        else:  # agent_status == "Running"        else:  # agent_status == "Running"
+                if st.button("Stop Task"):
+                    if agent_name in st.session_state.st.session_state.agent_stop_events:
+                        st.session_state.    st.session_state.agent_stop_events[agent_name].set()
+                        del st.session_state.st.session_state.agent_stop_events[agent_name]
+                        st.session_state.    st.session_state.agent_status[agent_name][agent_name] = "Not Running"
+                        columns[0].success(f"Task stopped for agent '{agent_name}'.")
+                    else:
+                        columns[0].error("No task is running for the selected agent.")
 
     with col2:
         st.markdown(f"**Status:** {agent_status}")