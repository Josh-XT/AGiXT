import secrets
import string
import argparse
import re
import spacy
from collections import deque
from typing import List, Dict
import chromadb
from chromadb.utils import embedding_functions
from Config.Agent import Agent
from commands.web_requests import web_requests
from Commands import Commands
import json
from json.decoder import JSONDecodeError
import spacy
from spacy.cli import download
from CustomPrompt import CustomPrompt

try:
    nlp = spacy.load("en_core_web_sm")
except:
    print("Downloading spacy model...")
    download("en_core_web_sm")
    nlp = spacy.load("en_core_web_sm")


class AgentLLM:
    def __init__(self, agent_name: str = "AgentLLM", primary_objective=None):
        self.CFG = Agent(agent_name)
        self.primary_objective = primary_objective
        self.task_list = deque([])
        self.commands = Commands(agent_name)
        self.available_commands = self.commands.get_available_commands()
        self.web_requests = web_requests()
        if self.CFG.AI_PROVIDER == "openai":
            self.embedding_function = embedding_functions.OpenAIEmbeddingFunction(
                api_key=self.CFG.AGENT_CONFIG["settings"]["OPENAI_API_KEY"],
            )
        else:
            self.embedding_function = (
                embedding_functions.SentenceTransformerEmbeddingFunction(
                    model_name="distilbert-base-uncased"
                )
            )
        self.chroma_persist_dir = f"agents/{agent_name}/memories"
        self.chroma_client = chromadb.Client(
            settings=chromadb.config.Settings(
                chroma_db_impl="duckdb+parquet",
                persist_directory=self.chroma_persist_dir,
            )
        )
        stripped_agent_name = "".join(
            c for c in agent_name if c in string.ascii_letters
        )
        self.collection = self.chroma_client.get_or_create_collection(
            name=str(stripped_agent_name).lower(),
            metadata={"hnsw:space": "cosine"},
            embedding_function=self.embedding_function,
        )
        self.agent_name = agent_name
        self.agent_config = self.CFG.load_agent_config(self.agent_name)
        self.output_list = []
        self.stop_running_event = None

    def get_output_list(self):
        return self.output_list

    def get_commands_string(self):
        if len(self.available_commands) == 0:
            return "No commands."

        enabled_commands = filter(
            lambda command: command.get("enabled", True), self.available_commands
        )
        if not enabled_commands:
            return "No commands."

        friendly_names = map(
            lambda command: f"{command['friendly_name']} - {command['name']}({command['args']})",
            enabled_commands,
        )
        return "\n".join(friendly_names)

    def validate_json(self, json_string: str):
        try:
            clean_response = re.findall(
                r"```(?:json|css|vbnet|javascript)\n([\s\S]*?)\n```", json_string
            )
            clean_response = clean_response[0] if clean_response else json_string
            response = json.loads(clean_response)
            return response
        except JSONDecodeError as e:
            return False

    def custom_format(self, string, **kwargs):
        if isinstance(string, list):
            string = "".join(str(x) for x in string)

        def replace(match):
            key = match.group(1)
            value = kwargs.get(key, match.group(0))
            if isinstance(value, list):
                return "".join(str(x) for x in value)
            else:
                return str(value)

        pattern = r"(?<!{){([^{}\n]+)}(?!})"
        result = re.sub(pattern, replace, string)
        return result

    def format_prompt(
        self,
        task: str,
        top_results: int = 3,
        long_term_access: bool = False,
        max_context_tokens: int = 500,
        prompt="",
        **kwargs,
    ):
        cp = CustomPrompt()
        if prompt == "":
            prompt = task
        elif prompt in ["execute", "task", "priority", "instruct"]:
            prompt = cp.get_model_prompt(prompt_name=prompt, model=self.CFG.AI_MODEL)
        else:
            prompt = CustomPrompt().get_prompt(prompt)
<<<<<<< HEAD

        context = self.context_agent(
            query=task,
            top_results_num=3,
            long_term_access=long_term_access,
            max_tokens=max_context_tokens,
        )
        print("PROMPT#######################################################")
        print(prompt)
        print("TASK#######################################################")
        print(task)
        formatted_prompt = prompt.format(
=======
        if top_results == 0:
            context = "None"
        else:
            context = self.context_agent(
                query=task,
                top_results_num=top_results,
                long_term_access=long_term_access,
                max_tokens=max_context_tokens,
            )
        formatted_prompt = self.custom_format(
            prompt,
>>>>>>> 3be6f5d5
            task=task,
            agent_name=self.agent_name,
            COMMANDS=self.get_commands_string(),
            context=context,
            objective=self.primary_objective,
            **kwargs,
        )
<<<<<<< HEAD
        self.CFG.log_interaction("USER", task)
        print("FORMATTED PROMPT#######################################################")
        print(formatted_prompt)
        self.response = self.CFG.instruct(formatted_prompt)
        if not self.CFG.NO_MEMORY:
            self.store_result(task, self.response)
            self.CFG.log_interaction(self.agent_name, self.response)
        # Check if any commands are in the response and execute them with their arguments if so
        if commands_enabled:
            print("RESPONSE#######################################################")
            print(self.response)
            response_parts = []
            clean_response = re.findall(r'```(?:json|css|vbnet|javascript)\n([\s\S]*?)\n```', self.response)
            print("CLEAN RESPONSE1#######################################################")
            print(clean_response)
            clean_response = clean_response[0] if clean_response else self.response
            #clean_response = self.response.replace("```json", "").replace("```css", "").replace("```vbnet", "").replace("```javascript", "").replace("```", "")
            print("CLEAN RESPONSE2#######################################################")
            print(clean_response)
            response = json.loads(clean_response)
            for command_name, command_args in response["commands"].items():
                # Search for the command in the available_commands list, and if found, use the command's name attribute for execution
                if command_name is not None:
                    for available_command in self.available_commands:
                        if command_name in [available_command["friendly_name"], available_command["name"]]:
                            command_name = available_command["name"]
                            break
                    print("COMMAND_NAME AND COMMAND_ARG#######################################################")
                    print(command_name, command_args)
=======

        return formatted_prompt, prompt

    def run(
        self,
        task: str,
        max_context_tokens: int = 500,
        long_term_access: bool = False,
        prompt: str = "",
        context_results: int = 3,
        **kwargs,
    ):
        formatted_prompt, unformatted_prompt = self.format_prompt(
            task=task,
            top_results=context_results,
            long_term_access=long_term_access,
            max_context_tokens=max_context_tokens,
            prompt=prompt,
            **kwargs,
        )
        self.response = self.CFG.instruct(formatted_prompt)
        # Handle commands if in response
        if "{COMMANDS}" in unformatted_prompt:
            valid_json = self.validate_json(self.response)
            while not valid_json:
                print("INVALID JSON RESPONSE")
                print(self.response)
                print("Invalid JSON response. Trying again.")
                # Begin context decay
                if context_results != 0:
                    context_results = context_results - 1
                else:
                    context_results = 0
                formatted_prompt, unformatted_prompt = self.format_prompt(
                    task=task,
                    top_results=context_results,
                    long_term_access=long_term_access,
                    max_context_tokens=max_context_tokens,
                    prompt=prompt,
                    **kwargs,
                )
                self.response = self.CFG.instruct(formatted_prompt)
                valid_json = self.validate_json(self.response)
            if valid_json:
                self.response = valid_json
            response_parts = []
            if "thoughts" in self.response:
                response_parts.append(f"\n\nTHOUGHTS:\n\n{self.response['thoughts']}")
            if "plan" in self.response:
                response_parts.append(f"\n\nPLAN:\n\n{self.response['plan']}")
            if "summary" in self.response:
                response_parts.append(f"\n\nSUMMARY:\n\n{self.response['summary']}")
            if "commands" in self.response:
                response_parts.append(f"\n\nCOMMANDS:\n\n{self.response['commands']}")
            if "response" in self.response:
                response_parts.append(f"\n\nRESPONSE:\n\n{self.response['response']}")

            for command_name, command_args in self.response["commands"].items():
                # Search for the command in the available_commands list, and if found, use the command's name attribute for execution
                if command_name is not None:
                    for available_command in self.available_commands:
                        if command_name in [
                            available_command["friendly_name"],
                            available_command["name"],
                        ]:
                            command_name = available_command["name"]
                            break
>>>>>>> 3be6f5d5
                    response_parts.append(
                        f"\n\n{self.commands.execute_command(command_name, command_args)}"
                    )
                else:
                    if command_name == "None.":
                        response_parts.append(f"\n\nNo commands were executed.")
                    else:
                        response_parts.append(
                            f"\n\nCommand not recognized: {command_name}"
                        )
<<<<<<< HEAD
                self.response = self.response.replace(
                    prompt, "".join(response_parts)
                )
=======
            self.response = "".join(response_parts)
        if not self.CFG.NO_MEMORY:
            self.store_result(task, self.response)
            self.CFG.log_interaction("USER", task)
            self.CFG.log_interaction(self.agent_name, self.response)
>>>>>>> 3be6f5d5
        print(f"Response: {self.response}")
        return self.response

    def store_result(self, task_name: str, result: str):
        if result:
            result_id = "".join(
                secrets.choice(string.ascii_lowercase + string.digits)
                for _ in range(64)
            )
            if len(self.collection.get(ids=[result_id], include=[])["ids"]) > 0:
                self.collection.update(
                    ids=result_id,
                    documents=result,
                    metadatas={"task": task_name, "result": result},
                )
            else:
                self.collection.add(
                    ids=result_id,
                    documents=result,
                    metadatas={"task": task_name, "result": result},
                )

    def context_agent(
        self,
        query: str,
        top_results_num: int,
        long_term_access: bool = False,
        max_tokens: int = 500,
    ) -> List[str]:
        if long_term_access:
            interactions = self.CFG.memory["interactions"]
            context = [
                interaction["message"]
                for interaction in interactions[-top_results_num:]
            ]
            context = self.chunk_content("\n\n".join(context))[-top_results_num:]
        else:
            count = self.collection.count()
            if count == 0:
                return []
            results = self.collection.query(
                query_texts=query,
                n_results=min(top_results_num, count),
                include=["metadatas"],
            )
            context = [item["result"] for item in results["metadatas"][0]]
        trimmed_context = []
        total_tokens = 0
        for item in context:
            item_tokens = len(nlp(item))
            if total_tokens + item_tokens <= max_tokens:
                trimmed_context.append(item)
                total_tokens += item_tokens
            else:
                break
        return "\n".join(trimmed_context)

    def chunk_content(self, content: str, max_length: int = 500) -> List[str]:
        content_chunks = []
        doc = nlp(content)
        length = 0
        chunk = []
        for sent in doc.sents:
            if length + len(sent) <= max_length:
                chunk.append(sent.text)
                length += len(sent)
            else:
                content_chunks.append(" ".join(chunk))
                chunk = [sent.text]
                length = len(sent)
        if chunk:
            content_chunks.append(" ".join(chunk))
        return content_chunks

    def get_status(self):
        try:
            return not self.stop_running_event.is_set()
        except:
            return False

    def update_output_list(self, output):
        print(
            self.CFG.save_task_output(self.agent_name, output, self.primary_objective)
        )

    def task_creation_agent(
        self, result: Dict, task_description: str, task_list: List[str]
    ) -> List[Dict]:
        response = self.run(
            task=self.primary_objective,
            prompt="task",
            objective=self.primary_objective,
            result=result,
            task_description=task_description,
            tasks=", ".join(task_list),
        )

        lines = response.split("\n") if "\n" in response else [response]
        new_tasks = [
            re.sub(r"^.*?(\d)", r"\1", line)
            for line in lines
            if line.strip() and re.search(r"\d", line[:10])
        ] or [response]
        return [{"task_name": task_name} for task_name in new_tasks]

    def prioritization_agent(self):
        task_names = [t["task_name"] for t in self.task_list]
        if not task_names:
            return
        next_task_id = len(self.task_list) + 1

        response = self.run(
            task=self.primary_objective,
            prompt="priority",
            objective=self.primary_objective,
            tasks=", ".join(task_names),
            next_task_id=next_task_id,
        )

        lines = response.split("\n") if "\n" in response else [response]
        new_tasks = [
            re.sub(r"^.*?(\d)", r"\1", line)
            for line in lines
            if line.strip() and re.search(r"\d", line[:10])
        ] or [response]
        self.task_list = deque()
        for task_string in new_tasks:
            task_parts = task_string.strip().split(".", 1)
            if len(task_parts) == 2:
                task_id = task_parts[0].strip()
                task_name = task_parts[1].strip()
                self.task_list.append({"task_id": task_id, "task_name": task_name})

    def run_task(self, stop_event, objective):
        self.primary_objective = objective
        self.update_output_list(
            f"Starting task with objective: {self.primary_objective}.\n\n"
        )
        if len(self.task_list) == 0:
            self.task_list.append({"task_id": 1, "task_name": "Develop a task list."})
        self.stop_running_event = stop_event
        while not stop_event.is_set():
            if self.task_list == []:
                break
            if len(self.task_list) > 0:
                task = self.task_list.popleft()
            self.update_output_list(
                f"\nExecuting task {task['task_id']}: {task['task_name']}\n"
            )
            result = self.run(task=task["task_name"], prompt="execute")
            self.update_output_list(f"\nTask Result:\n\n{result}\n")
            new_tasks = self.task_creation_agent(
                {"data": result},
                task["task_name"],
                [t["task_name"] for t in self.task_list],
            )
            self.update_output_list(f"\nNew Tasks:\n\n{new_tasks}\n")
            for new_task in new_tasks:
                new_task.update({"task_id": len(self.task_list) + 1})
                self.task_list.append(new_task)
            self.prioritization_agent()
        self.update_output_list("All tasks completed or stopped.")

    def run_chain_step(self, step_data_list):
        for step_data in step_data_list:
            for prompt_type, prompt in step_data.items():
                if prompt_type == "instruction":
                    self.run(prompt, prompt="instruct")
                elif prompt_type == "task":
                    self.run_task(prompt)
                elif prompt_type == "command":
                    command = prompt.strip()
                    command_name, command_args = None, {}
                    # Extract command name and arguments using regex
                    command_regex = re.search(r"(\w+)\((.*)\)", command)
                    if command_regex:
                        command_name, args_str = command_regex.groups()
                        if args_str:
                            # Parse arguments string into a dictionary
                            args_str = args_str.replace("'", '"')
                            args_str = args_str.replace("None", "null")
                            try:
                                command_args = json.loads(args_str)
                            except JSONDecodeError as e:
                                # error parsing args, send command_name to None so trying to execute command won't crash
                                command_name = None
                                print(f"Error: {e}")

                    # Search for the command in the available_commands list, and if found, use the command's name attribute for execution
                    if command_name is not None:
                        for available_command in self.available_commands:
                            if available_command["friendly_name"] == command_name:
                                command_name = available_command["name"]
                                break
                        self.commands.execute_command(command_name, command_args)


if __name__ == "__main__":
    parser = argparse.ArgumentParser()
    parser.add_argument("--prompt", type=str, default="What is the weather like today?")
    parser.add_argument("--max_context_tokens", type=str, default="500")
    parser.add_argument("--long_term_access", type=bool, default=False)
    parser.add_argument("--instruction", type=bool, default=True)
    parser.add_argument("--agent_name", type=str)
    args = parser.parse_args()
    prompt = args.prompt
    max_context_tokens = int(args.max_context_tokens)
    long_term_access = args.long_term_access
    instruction = args.instruction
    agent_name = args.agent_name

    # Run AgentLLM
    agent = AgentLLM(agent_name=agent_name)
    agent.run(
        task=prompt,
        max_context_tokens=max_context_tokens,
        long_term_access=long_term_access,
        instruction=instruction,
    )
<|MERGE_RESOLUTION|>--- conflicted
+++ resolved
@@ -1,498 +1,445 @@
-import secrets
-import string
-import argparse
-import re
-import spacy
-from collections import deque
-from typing import List, Dict
-import chromadb
-from chromadb.utils import embedding_functions
-from Config.Agent import Agent
-from commands.web_requests import web_requests
-from Commands import Commands
-import json
-from json.decoder import JSONDecodeError
-import spacy
-from spacy.cli import download
-from CustomPrompt import CustomPrompt
-
-try:
-    nlp = spacy.load("en_core_web_sm")
-except:
-    print("Downloading spacy model...")
-    download("en_core_web_sm")
-    nlp = spacy.load("en_core_web_sm")
-
-
-class AgentLLM:
-    def __init__(self, agent_name: str = "AgentLLM", primary_objective=None):
-        self.CFG = Agent(agent_name)
-        self.primary_objective = primary_objective
-        self.task_list = deque([])
-        self.commands = Commands(agent_name)
-        self.available_commands = self.commands.get_available_commands()
-        self.web_requests = web_requests()
-        if self.CFG.AI_PROVIDER == "openai":
-            self.embedding_function = embedding_functions.OpenAIEmbeddingFunction(
-                api_key=self.CFG.AGENT_CONFIG["settings"]["OPENAI_API_KEY"],
-            )
-        else:
-            self.embedding_function = (
-                embedding_functions.SentenceTransformerEmbeddingFunction(
-                    model_name="distilbert-base-uncased"
-                )
-            )
-        self.chroma_persist_dir = f"agents/{agent_name}/memories"
-        self.chroma_client = chromadb.Client(
-            settings=chromadb.config.Settings(
-                chroma_db_impl="duckdb+parquet",
-                persist_directory=self.chroma_persist_dir,
-            )
-        )
-        stripped_agent_name = "".join(
-            c for c in agent_name if c in string.ascii_letters
-        )
-        self.collection = self.chroma_client.get_or_create_collection(
-            name=str(stripped_agent_name).lower(),
-            metadata={"hnsw:space": "cosine"},
-            embedding_function=self.embedding_function,
-        )
-        self.agent_name = agent_name
-        self.agent_config = self.CFG.load_agent_config(self.agent_name)
-        self.output_list = []
-        self.stop_running_event = None
-
-    def get_output_list(self):
-        return self.output_list
-
-    def get_commands_string(self):
-        if len(self.available_commands) == 0:
-            return "No commands."
-
-        enabled_commands = filter(
-            lambda command: command.get("enabled", True), self.available_commands
-        )
-        if not enabled_commands:
-            return "No commands."
-
-        friendly_names = map(
-            lambda command: f"{command['friendly_name']} - {command['name']}({command['args']})",
-            enabled_commands,
-        )
-        return "\n".join(friendly_names)
-
-    def validate_json(self, json_string: str):
-        try:
-            clean_response = re.findall(
-                r"```(?:json|css|vbnet|javascript)\n([\s\S]*?)\n```", json_string
-            )
-            clean_response = clean_response[0] if clean_response else json_string
-            response = json.loads(clean_response)
-            return response
-        except JSONDecodeError as e:
-            return False
-
-    def custom_format(self, string, **kwargs):
-        if isinstance(string, list):
-            string = "".join(str(x) for x in string)
-
-        def replace(match):
-            key = match.group(1)
-            value = kwargs.get(key, match.group(0))
-            if isinstance(value, list):
-                return "".join(str(x) for x in value)
-            else:
-                return str(value)
-
-        pattern = r"(?<!{){([^{}\n]+)}(?!})"
-        result = re.sub(pattern, replace, string)
-        return result
-
-    def format_prompt(
-        self,
-        task: str,
-        top_results: int = 3,
-        long_term_access: bool = False,
-        max_context_tokens: int = 500,
-        prompt="",
-        **kwargs,
-    ):
-        cp = CustomPrompt()
-        if prompt == "":
-            prompt = task
-        elif prompt in ["execute", "task", "priority", "instruct"]:
-            prompt = cp.get_model_prompt(prompt_name=prompt, model=self.CFG.AI_MODEL)
-        else:
-            prompt = CustomPrompt().get_prompt(prompt)
-<<<<<<< HEAD
-
-        context = self.context_agent(
-            query=task,
-            top_results_num=3,
-            long_term_access=long_term_access,
-            max_tokens=max_context_tokens,
-        )
-        print("PROMPT#######################################################")
-        print(prompt)
-        print("TASK#######################################################")
-        print(task)
-        formatted_prompt = prompt.format(
-=======
-        if top_results == 0:
-            context = "None"
-        else:
-            context = self.context_agent(
-                query=task,
-                top_results_num=top_results,
-                long_term_access=long_term_access,
-                max_tokens=max_context_tokens,
-            )
-        formatted_prompt = self.custom_format(
-            prompt,
->>>>>>> 3be6f5d5
-            task=task,
-            agent_name=self.agent_name,
-            COMMANDS=self.get_commands_string(),
-            context=context,
-            objective=self.primary_objective,
-            **kwargs,
-        )
-<<<<<<< HEAD
-        self.CFG.log_interaction("USER", task)
-        print("FORMATTED PROMPT#######################################################")
-        print(formatted_prompt)
-        self.response = self.CFG.instruct(formatted_prompt)
-        if not self.CFG.NO_MEMORY:
-            self.store_result(task, self.response)
-            self.CFG.log_interaction(self.agent_name, self.response)
-        # Check if any commands are in the response and execute them with their arguments if so
-        if commands_enabled:
-            print("RESPONSE#######################################################")
-            print(self.response)
-            response_parts = []
-            clean_response = re.findall(r'```(?:json|css|vbnet|javascript)\n([\s\S]*?)\n```', self.response)
-            print("CLEAN RESPONSE1#######################################################")
-            print(clean_response)
-            clean_response = clean_response[0] if clean_response else self.response
-            #clean_response = self.response.replace("```json", "").replace("```css", "").replace("```vbnet", "").replace("```javascript", "").replace("```", "")
-            print("CLEAN RESPONSE2#######################################################")
-            print(clean_response)
-            response = json.loads(clean_response)
-            for command_name, command_args in response["commands"].items():
-                # Search for the command in the available_commands list, and if found, use the command's name attribute for execution
-                if command_name is not None:
-                    for available_command in self.available_commands:
-                        if command_name in [available_command["friendly_name"], available_command["name"]]:
-                            command_name = available_command["name"]
-                            break
-                    print("COMMAND_NAME AND COMMAND_ARG#######################################################")
-                    print(command_name, command_args)
-=======
-
-        return formatted_prompt, prompt
-
-    def run(
-        self,
-        task: str,
-        max_context_tokens: int = 500,
-        long_term_access: bool = False,
-        prompt: str = "",
-        context_results: int = 3,
-        **kwargs,
-    ):
-        formatted_prompt, unformatted_prompt = self.format_prompt(
-            task=task,
-            top_results=context_results,
-            long_term_access=long_term_access,
-            max_context_tokens=max_context_tokens,
-            prompt=prompt,
-            **kwargs,
-        )
-        self.response = self.CFG.instruct(formatted_prompt)
-        # Handle commands if in response
-        if "{COMMANDS}" in unformatted_prompt:
-            valid_json = self.validate_json(self.response)
-            while not valid_json:
-                print("INVALID JSON RESPONSE")
-                print(self.response)
-                print("Invalid JSON response. Trying again.")
-                # Begin context decay
-                if context_results != 0:
-                    context_results = context_results - 1
-                else:
-                    context_results = 0
-                formatted_prompt, unformatted_prompt = self.format_prompt(
-                    task=task,
-                    top_results=context_results,
-                    long_term_access=long_term_access,
-                    max_context_tokens=max_context_tokens,
-                    prompt=prompt,
-                    **kwargs,
-                )
-                self.response = self.CFG.instruct(formatted_prompt)
-                valid_json = self.validate_json(self.response)
-            if valid_json:
-                self.response = valid_json
-            response_parts = []
-            if "thoughts" in self.response:
-                response_parts.append(f"\n\nTHOUGHTS:\n\n{self.response['thoughts']}")
-            if "plan" in self.response:
-                response_parts.append(f"\n\nPLAN:\n\n{self.response['plan']}")
-            if "summary" in self.response:
-                response_parts.append(f"\n\nSUMMARY:\n\n{self.response['summary']}")
-            if "commands" in self.response:
-                response_parts.append(f"\n\nCOMMANDS:\n\n{self.response['commands']}")
-            if "response" in self.response:
-                response_parts.append(f"\n\nRESPONSE:\n\n{self.response['response']}")
-
-            for command_name, command_args in self.response["commands"].items():
-                # Search for the command in the available_commands list, and if found, use the command's name attribute for execution
-                if command_name is not None:
-                    for available_command in self.available_commands:
-                        if command_name in [
-                            available_command["friendly_name"],
-                            available_command["name"],
-                        ]:
-                            command_name = available_command["name"]
-                            break
->>>>>>> 3be6f5d5
-                    response_parts.append(
-                        f"\n\n{self.commands.execute_command(command_name, command_args)}"
-                    )
-                else:
-                    if command_name == "None.":
-                        response_parts.append(f"\n\nNo commands were executed.")
-                    else:
-                        response_parts.append(
-                            f"\n\nCommand not recognized: {command_name}"
-                        )
-<<<<<<< HEAD
-                self.response = self.response.replace(
-                    prompt, "".join(response_parts)
-                )
-=======
-            self.response = "".join(response_parts)
-        if not self.CFG.NO_MEMORY:
-            self.store_result(task, self.response)
-            self.CFG.log_interaction("USER", task)
-            self.CFG.log_interaction(self.agent_name, self.response)
->>>>>>> 3be6f5d5
-        print(f"Response: {self.response}")
-        return self.response
-
-    def store_result(self, task_name: str, result: str):
-        if result:
-            result_id = "".join(
-                secrets.choice(string.ascii_lowercase + string.digits)
-                for _ in range(64)
-            )
-            if len(self.collection.get(ids=[result_id], include=[])["ids"]) > 0:
-                self.collection.update(
-                    ids=result_id,
-                    documents=result,
-                    metadatas={"task": task_name, "result": result},
-                )
-            else:
-                self.collection.add(
-                    ids=result_id,
-                    documents=result,
-                    metadatas={"task": task_name, "result": result},
-                )
-
-    def context_agent(
-        self,
-        query: str,
-        top_results_num: int,
-        long_term_access: bool = False,
-        max_tokens: int = 500,
-    ) -> List[str]:
-        if long_term_access:
-            interactions = self.CFG.memory["interactions"]
-            context = [
-                interaction["message"]
-                for interaction in interactions[-top_results_num:]
-            ]
-            context = self.chunk_content("\n\n".join(context))[-top_results_num:]
-        else:
-            count = self.collection.count()
-            if count == 0:
-                return []
-            results = self.collection.query(
-                query_texts=query,
-                n_results=min(top_results_num, count),
-                include=["metadatas"],
-            )
-            context = [item["result"] for item in results["metadatas"][0]]
-        trimmed_context = []
-        total_tokens = 0
-        for item in context:
-            item_tokens = len(nlp(item))
-            if total_tokens + item_tokens <= max_tokens:
-                trimmed_context.append(item)
-                total_tokens += item_tokens
-            else:
-                break
-        return "\n".join(trimmed_context)
-
-    def chunk_content(self, content: str, max_length: int = 500) -> List[str]:
-        content_chunks = []
-        doc = nlp(content)
-        length = 0
-        chunk = []
-        for sent in doc.sents:
-            if length + len(sent) <= max_length:
-                chunk.append(sent.text)
-                length += len(sent)
-            else:
-                content_chunks.append(" ".join(chunk))
-                chunk = [sent.text]
-                length = len(sent)
-        if chunk:
-            content_chunks.append(" ".join(chunk))
-        return content_chunks
-
-    def get_status(self):
-        try:
-            return not self.stop_running_event.is_set()
-        except:
-            return False
-
-    def update_output_list(self, output):
-        print(
-            self.CFG.save_task_output(self.agent_name, output, self.primary_objective)
-        )
-
-    def task_creation_agent(
-        self, result: Dict, task_description: str, task_list: List[str]
-    ) -> List[Dict]:
-        response = self.run(
-            task=self.primary_objective,
-            prompt="task",
-            objective=self.primary_objective,
-            result=result,
-            task_description=task_description,
-            tasks=", ".join(task_list),
-        )
-
-        lines = response.split("\n") if "\n" in response else [response]
-        new_tasks = [
-            re.sub(r"^.*?(\d)", r"\1", line)
-            for line in lines
-            if line.strip() and re.search(r"\d", line[:10])
-        ] or [response]
-        return [{"task_name": task_name} for task_name in new_tasks]
-
-    def prioritization_agent(self):
-        task_names = [t["task_name"] for t in self.task_list]
-        if not task_names:
-            return
-        next_task_id = len(self.task_list) + 1
-
-        response = self.run(
-            task=self.primary_objective,
-            prompt="priority",
-            objective=self.primary_objective,
-            tasks=", ".join(task_names),
-            next_task_id=next_task_id,
-        )
-
-        lines = response.split("\n") if "\n" in response else [response]
-        new_tasks = [
-            re.sub(r"^.*?(\d)", r"\1", line)
-            for line in lines
-            if line.strip() and re.search(r"\d", line[:10])
-        ] or [response]
-        self.task_list = deque()
-        for task_string in new_tasks:
-            task_parts = task_string.strip().split(".", 1)
-            if len(task_parts) == 2:
-                task_id = task_parts[0].strip()
-                task_name = task_parts[1].strip()
-                self.task_list.append({"task_id": task_id, "task_name": task_name})
-
-    def run_task(self, stop_event, objective):
-        self.primary_objective = objective
-        self.update_output_list(
-            f"Starting task with objective: {self.primary_objective}.\n\n"
-        )
-        if len(self.task_list) == 0:
-            self.task_list.append({"task_id": 1, "task_name": "Develop a task list."})
-        self.stop_running_event = stop_event
-        while not stop_event.is_set():
-            if self.task_list == []:
-                break
-            if len(self.task_list) > 0:
-                task = self.task_list.popleft()
-            self.update_output_list(
-                f"\nExecuting task {task['task_id']}: {task['task_name']}\n"
-            )
-            result = self.run(task=task["task_name"], prompt="execute")
-            self.update_output_list(f"\nTask Result:\n\n{result}\n")
-            new_tasks = self.task_creation_agent(
-                {"data": result},
-                task["task_name"],
-                [t["task_name"] for t in self.task_list],
-            )
-            self.update_output_list(f"\nNew Tasks:\n\n{new_tasks}\n")
-            for new_task in new_tasks:
-                new_task.update({"task_id": len(self.task_list) + 1})
-                self.task_list.append(new_task)
-            self.prioritization_agent()
-        self.update_output_list("All tasks completed or stopped.")
-
-    def run_chain_step(self, step_data_list):
-        for step_data in step_data_list:
-            for prompt_type, prompt in step_data.items():
-                if prompt_type == "instruction":
-                    self.run(prompt, prompt="instruct")
-                elif prompt_type == "task":
-                    self.run_task(prompt)
-                elif prompt_type == "command":
-                    command = prompt.strip()
-                    command_name, command_args = None, {}
-                    # Extract command name and arguments using regex
-                    command_regex = re.search(r"(\w+)\((.*)\)", command)
-                    if command_regex:
-                        command_name, args_str = command_regex.groups()
-                        if args_str:
-                            # Parse arguments string into a dictionary
-                            args_str = args_str.replace("'", '"')
-                            args_str = args_str.replace("None", "null")
-                            try:
-                                command_args = json.loads(args_str)
-                            except JSONDecodeError as e:
-                                # error parsing args, send command_name to None so trying to execute command won't crash
-                                command_name = None
-                                print(f"Error: {e}")
-
-                    # Search for the command in the available_commands list, and if found, use the command's name attribute for execution
-                    if command_name is not None:
-                        for available_command in self.available_commands:
-                            if available_command["friendly_name"] == command_name:
-                                command_name = available_command["name"]
-                                break
-                        self.commands.execute_command(command_name, command_args)
-
-
-if __name__ == "__main__":
-    parser = argparse.ArgumentParser()
-    parser.add_argument("--prompt", type=str, default="What is the weather like today?")
-    parser.add_argument("--max_context_tokens", type=str, default="500")
-    parser.add_argument("--long_term_access", type=bool, default=False)
-    parser.add_argument("--instruction", type=bool, default=True)
-    parser.add_argument("--agent_name", type=str)
-    args = parser.parse_args()
-    prompt = args.prompt
-    max_context_tokens = int(args.max_context_tokens)
-    long_term_access = args.long_term_access
-    instruction = args.instruction
-    agent_name = args.agent_name
-
-    # Run AgentLLM
-    agent = AgentLLM(agent_name=agent_name)
-    agent.run(
-        task=prompt,
-        max_context_tokens=max_context_tokens,
-        long_term_access=long_term_access,
-        instruction=instruction,
-    )
+import secrets
+import string
+import argparse
+import re
+import spacy
+from collections import deque
+from typing import List, Dict
+import chromadb
+from chromadb.utils import embedding_functions
+from Config.Agent import Agent
+from commands.web_requests import web_requests
+from Commands import Commands
+import json
+from json.decoder import JSONDecodeError
+import spacy
+from spacy.cli import download
+from CustomPrompt import CustomPrompt
+
+try:
+    nlp = spacy.load("en_core_web_sm")
+except:
+    print("Downloading spacy model...")
+    download("en_core_web_sm")
+    nlp = spacy.load("en_core_web_sm")
+
+
+class AgentLLM:
+    def __init__(self, agent_name: str = "AgentLLM", primary_objective=None):
+        self.CFG = Agent(agent_name)
+        self.primary_objective = primary_objective
+        self.task_list = deque([])
+        self.commands = Commands(agent_name)
+        self.available_commands = self.commands.get_available_commands()
+        self.web_requests = web_requests()
+        if self.CFG.AI_PROVIDER == "openai":
+            self.embedding_function = embedding_functions.OpenAIEmbeddingFunction(
+                api_key=self.CFG.AGENT_CONFIG["settings"]["OPENAI_API_KEY"],
+            )
+        else:
+            self.embedding_function = (
+                embedding_functions.SentenceTransformerEmbeddingFunction(
+                    model_name="distilbert-base-uncased"
+                )
+            )
+        self.chroma_persist_dir = f"agents/{agent_name}/memories"
+        self.chroma_client = chromadb.Client(
+            settings=chromadb.config.Settings(
+                chroma_db_impl="duckdb+parquet",
+                persist_directory=self.chroma_persist_dir,
+            )
+        )
+        stripped_agent_name = "".join(
+            c for c in agent_name if c in string.ascii_letters
+        )
+        self.collection = self.chroma_client.get_or_create_collection(
+            name=str(stripped_agent_name).lower(),
+            metadata={"hnsw:space": "cosine"},
+            embedding_function=self.embedding_function,
+        )
+        self.agent_name = agent_name
+        self.agent_config = self.CFG.load_agent_config(self.agent_name)
+        self.output_list = []
+        self.stop_running_event = None
+
+    def get_output_list(self):
+        return self.output_list
+
+    def get_commands_string(self):
+        if len(self.available_commands) == 0:
+            return "No commands."
+
+        enabled_commands = filter(
+            lambda command: command.get("enabled", True), self.available_commands
+        )
+        if not enabled_commands:
+            return "No commands."
+
+        friendly_names = map(
+            lambda command: f"{command['friendly_name']} - {command['name']}({command['args']})",
+            enabled_commands,
+        )
+        return "\n".join(friendly_names)
+
+    def validate_json(self, json_string: str):
+        try:
+            clean_response = re.findall(
+                r"```(?:json|css|vbnet|javascript)\n([\s\S]*?)\n```", json_string
+            )
+            clean_response = clean_response[0] if clean_response else json_string
+            response = json.loads(clean_response)
+            return response
+        except JSONDecodeError as e:
+            return False
+
+    def custom_format(self, string, **kwargs):
+        if isinstance(string, list):
+            string = "".join(str(x) for x in string)
+
+        def replace(match):
+            key = match.group(1)
+            value = kwargs.get(key, match.group(0))
+            if isinstance(value, list):
+                return "".join(str(x) for x in value)
+            else:
+                return str(value)
+
+        pattern = r"(?<!{){([^{}\n]+)}(?!})"
+        result = re.sub(pattern, replace, string)
+        return result
+
+    def format_prompt(
+        self,
+        task: str,
+        top_results: int = 3,
+        long_term_access: bool = False,
+        max_context_tokens: int = 500,
+        prompt="",
+        **kwargs,
+    ):
+        cp = CustomPrompt()
+        if prompt == "":
+            prompt = task
+        elif prompt in ["execute", "task", "priority", "instruct"]:
+            prompt = cp.get_model_prompt(prompt_name=prompt, model=self.CFG.AI_MODEL)
+        else:
+            prompt = CustomPrompt().get_prompt(prompt)
+        if top_results == 0:
+            context = "None"
+        else:
+            context = self.context_agent(
+                query=task,
+                top_results_num=top_results,
+                long_term_access=long_term_access,
+                max_tokens=max_context_tokens,
+            )
+        formatted_prompt = self.custom_format(
+            prompt,
+            task=task,
+            agent_name=self.agent_name,
+            COMMANDS=self.get_commands_string(),
+            context=context,
+            objective=self.primary_objective,
+            **kwargs,
+        )
+
+        return formatted_prompt, prompt
+
+    def run(
+        self,
+        task: str,
+        max_context_tokens: int = 500,
+        long_term_access: bool = False,
+        prompt: str = "",
+        context_results: int = 3,
+        **kwargs,
+    ):
+        formatted_prompt, unformatted_prompt = self.format_prompt(
+            task=task,
+            top_results=context_results,
+            long_term_access=long_term_access,
+            max_context_tokens=max_context_tokens,
+            prompt=prompt,
+            **kwargs,
+        )
+        self.response = self.CFG.instruct(formatted_prompt)
+        # Handle commands if in response
+        if "{COMMANDS}" in unformatted_prompt:
+            valid_json = self.validate_json(self.response)
+            while not valid_json:
+                print("INVALID JSON RESPONSE")
+                print(self.response)
+                print("Invalid JSON response. Trying again.")
+                # Begin context decay
+                if context_results != 0:
+                    context_results = context_results - 1
+                else:
+                    context_results = 0
+                formatted_prompt, unformatted_prompt = self.format_prompt(
+                    task=task,
+                    top_results=context_results,
+                    long_term_access=long_term_access,
+                    max_context_tokens=max_context_tokens,
+                    prompt=prompt,
+                    **kwargs,
+                )
+                self.response = self.CFG.instruct(formatted_prompt)
+                valid_json = self.validate_json(self.response)
+            if valid_json:
+                self.response = valid_json
+            response_parts = []
+            if "thoughts" in self.response:
+                response_parts.append(f"\n\nTHOUGHTS:\n\n{self.response['thoughts']}")
+            if "plan" in self.response:
+                response_parts.append(f"\n\nPLAN:\n\n{self.response['plan']}")
+            if "summary" in self.response:
+                response_parts.append(f"\n\nSUMMARY:\n\n{self.response['summary']}")
+            if "commands" in self.response:
+                response_parts.append(f"\n\nCOMMANDS:\n\n{self.response['commands']}")
+            if "response" in self.response:
+                response_parts.append(f"\n\nRESPONSE:\n\n{self.response['response']}")
+
+            for command_name, command_args in self.response["commands"].items():
+                # Search for the command in the available_commands list, and if found, use the command's name attribute for execution
+                if command_name is not None:
+                    for available_command in self.available_commands:
+                        if command_name in [
+                            available_command["friendly_name"],
+                            available_command["name"],
+                        ]:
+                            command_name = available_command["name"]
+                            break
+                    response_parts.append(
+                        f"\n\n{self.commands.execute_command(command_name, command_args)}"
+                    )
+                else:
+                    if command_name == "None.":
+                        response_parts.append(f"\n\nNo commands were executed.")
+                    else:
+                        response_parts.append(
+                            f"\n\nCommand not recognized: {command_name}"
+                        )
+            self.response = "".join(response_parts)
+        if not self.CFG.NO_MEMORY:
+            self.store_result(task, self.response)
+            self.CFG.log_interaction("USER", task)
+            self.CFG.log_interaction(self.agent_name, self.response)
+        print(f"Response: {self.response}")
+        return self.response
+
+    def store_result(self, task_name: str, result: str):
+        if result:
+            result_id = "".join(
+                secrets.choice(string.ascii_lowercase + string.digits)
+                for _ in range(64)
+            )
+            if len(self.collection.get(ids=[result_id], include=[])["ids"]) > 0:
+                self.collection.update(
+                    ids=result_id,
+                    documents=result,
+                    metadatas={"task": task_name, "result": result},
+                )
+            else:
+                self.collection.add(
+                    ids=result_id,
+                    documents=result,
+                    metadatas={"task": task_name, "result": result},
+                )
+
+    def context_agent(
+        self,
+        query: str,
+        top_results_num: int,
+        long_term_access: bool = False,
+        max_tokens: int = 500,
+    ) -> List[str]:
+        if long_term_access:
+            interactions = self.CFG.memory["interactions"]
+            context = [
+                interaction["message"]
+                for interaction in interactions[-top_results_num:]
+            ]
+            context = self.chunk_content("\n\n".join(context))[-top_results_num:]
+        else:
+            count = self.collection.count()
+            if count == 0:
+                return []
+            results = self.collection.query(
+                query_texts=query,
+                n_results=min(top_results_num, count),
+                include=["metadatas"],
+            )
+            context = [item["result"] for item in results["metadatas"][0]]
+        trimmed_context = []
+        total_tokens = 0
+        for item in context:
+            item_tokens = len(nlp(item))
+            if total_tokens + item_tokens <= max_tokens:
+                trimmed_context.append(item)
+                total_tokens += item_tokens
+            else:
+                break
+        return "\n".join(trimmed_context)
+
+    def chunk_content(self, content: str, max_length: int = 500) -> List[str]:
+        content_chunks = []
+        doc = nlp(content)
+        length = 0
+        chunk = []
+        for sent in doc.sents:
+            if length + len(sent) <= max_length:
+                chunk.append(sent.text)
+                length += len(sent)
+            else:
+                content_chunks.append(" ".join(chunk))
+                chunk = [sent.text]
+                length = len(sent)
+        if chunk:
+            content_chunks.append(" ".join(chunk))
+        return content_chunks
+
+    def get_status(self):
+        try:
+            return not self.stop_running_event.is_set()
+        except:
+            return False
+
+    def update_output_list(self, output):
+        print(
+            self.CFG.save_task_output(self.agent_name, output, self.primary_objective)
+        )
+
+    def task_creation_agent(
+        self, result: Dict, task_description: str, task_list: List[str]
+    ) -> List[Dict]:
+        response = self.run(
+            task=self.primary_objective,
+            prompt="task",
+            objective=self.primary_objective,
+            result=result,
+            task_description=task_description,
+            tasks=", ".join(task_list),
+        )
+
+        lines = response.split("\n") if "\n" in response else [response]
+        new_tasks = [
+            re.sub(r"^.*?(\d)", r"\1", line)
+            for line in lines
+            if line.strip() and re.search(r"\d", line[:10])
+        ] or [response]
+        return [{"task_name": task_name} for task_name in new_tasks]
+
+    def prioritization_agent(self):
+        task_names = [t["task_name"] for t in self.task_list]
+        if not task_names:
+            return
+        next_task_id = len(self.task_list) + 1
+
+        response = self.run(
+            task=self.primary_objective,
+            prompt="priority",
+            objective=self.primary_objective,
+            tasks=", ".join(task_names),
+            next_task_id=next_task_id,
+        )
+
+        lines = response.split("\n") if "\n" in response else [response]
+        new_tasks = [
+            re.sub(r"^.*?(\d)", r"\1", line)
+            for line in lines
+            if line.strip() and re.search(r"\d", line[:10])
+        ] or [response]
+        self.task_list = deque()
+        for task_string in new_tasks:
+            task_parts = task_string.strip().split(".", 1)
+            if len(task_parts) == 2:
+                task_id = task_parts[0].strip()
+                task_name = task_parts[1].strip()
+                self.task_list.append({"task_id": task_id, "task_name": task_name})
+
+    def run_task(self, stop_event, objective):
+        self.primary_objective = objective
+        self.update_output_list(
+            f"Starting task with objective: {self.primary_objective}.\n\n"
+        )
+        if len(self.task_list) == 0:
+            self.task_list.append({"task_id": 1, "task_name": "Develop a task list."})
+        self.stop_running_event = stop_event
+        while not stop_event.is_set():
+            if self.task_list == []:
+                break
+            if len(self.task_list) > 0:
+                task = self.task_list.popleft()
+            self.update_output_list(
+                f"\nExecuting task {task['task_id']}: {task['task_name']}\n"
+            )
+            result = self.run(task=task["task_name"], prompt="execute")
+            self.update_output_list(f"\nTask Result:\n\n{result}\n")
+            new_tasks = self.task_creation_agent(
+                {"data": result},
+                task["task_name"],
+                [t["task_name"] for t in self.task_list],
+            )
+            self.update_output_list(f"\nNew Tasks:\n\n{new_tasks}\n")
+            for new_task in new_tasks:
+                new_task.update({"task_id": len(self.task_list) + 1})
+                self.task_list.append(new_task)
+            self.prioritization_agent()
+        self.update_output_list("All tasks completed or stopped.")
+
+    def run_chain_step(self, step_data_list):
+        for step_data in step_data_list:
+            for prompt_type, prompt in step_data.items():
+                if prompt_type == "instruction":
+                    self.run(prompt, prompt="instruct")
+                elif prompt_type == "task":
+                    self.run_task(prompt)
+                elif prompt_type == "command":
+                    command = prompt.strip()
+                    command_name, command_args = None, {}
+                    # Extract command name and arguments using regex
+                    command_regex = re.search(r"(\w+)\((.*)\)", command)
+                    if command_regex:
+                        command_name, args_str = command_regex.groups()
+                        if args_str:
+                            # Parse arguments string into a dictionary
+                            args_str = args_str.replace("'", '"')
+                            args_str = args_str.replace("None", "null")
+                            try:
+                                command_args = json.loads(args_str)
+                            except JSONDecodeError as e:
+                                # error parsing args, send command_name to None so trying to execute command won't crash
+                                command_name = None
+                                print(f"Error: {e}")
+
+                    # Search for the command in the available_commands list, and if found, use the command's name attribute for execution
+                    if command_name is not None:
+                        for available_command in self.available_commands:
+                            if available_command["friendly_name"] == command_name:
+                                command_name = available_command["name"]
+                                break
+                        self.commands.execute_command(command_name, command_args)
+
+
+if __name__ == "__main__":
+    parser = argparse.ArgumentParser()
+    parser.add_argument("--prompt", type=str, default="What is the weather like today?")
+    parser.add_argument("--max_context_tokens", type=str, default="500")
+    parser.add_argument("--long_term_access", type=bool, default=False)
+    parser.add_argument("--instruction", type=bool, default=True)
+    parser.add_argument("--agent_name", type=str)
+    args = parser.parse_args()
+    prompt = args.prompt
+    max_context_tokens = int(args.max_context_tokens)
+    long_term_access = args.long_term_access
+    instruction = args.instruction
+    agent_name = args.agent_name
+
+    # Run AgentLLM
+    agent = AgentLLM(agent_name=agent_name)
+    agent.run(
+        task=prompt,
+        max_context_tokens=max_context_tokens,
+        long_term_access=long_term_access,
+        instruction=instruction,
+    )